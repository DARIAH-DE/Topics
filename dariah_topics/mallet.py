#!/usr/bin/env python3
# -*- coding: utf-8 -*-

"""Topic Modeling.

This module contains various `Mallet`_ related functions for topic modeling provided by `DARIAH-DE`_.

.. _Mallet:
    http://mallet.cs.umass.edu/
.. _DARIAH-DE:
    https://de.dariah.eu
    https://github.com/DARIAH-DE
"""

__author__ = "DARIAH-DE"
__authors__ = "Steffen Pielstroem, Sina Bock"
__email__ = "pielstroem@biozentrum.uni-wuerzburg.de"
__version__ = "0.1"
__date__ = "2017-01-20"

from subprocess import Popen, call, PIPE
import numpy as np
import itertools
import operator
import logging
from platform import system
import os
import pandas as pd

log = logging.getLogger('mallet')
log.addHandler(logging.NullHandler())
logging.basicConfig(level = logging.WARNING,
                    format = '%(levelname)s %(name)s: %(message)s')

def create_mallet_model(outfolder, path_to_corpus = os.path.join(os.path.abspath('.'), 'corpus_txt'), path_to_mallet="mallet", outfile = "malletModel.mallet",
                        stoplist = None):
    """Create a mallet binary file

    Args:
        path_to_corpus (str): Absolute path to corpus folder, e.g. '/home/workspace/corpus_txt'.
        path_to_mallet (str): If Mallet is not properly installed use absolute path to mallet folder, e.g. '/home/workspace/mallet/bin/mallet'.
        outfolder (str): Folder for Mallet output
        outfile (str): Name of the mallet file that will be generated, default = 'malletModel.mallet'
               
    ToDo:
    """

    if not os.path.exists(outfolder):
        log.info("Creating output folder ...")
        os.makedirs(outfolder)
        
    param = []
    param.append(path_to_mallet)
    param.append("import-dir")
    param.append("--input")
    param.append(path_to_corpus)
    
    sys = system()
    if sys == 'Windows':
        shell=True
    else:       
        shell=False
        
    output = os.path.join(outfolder, outfile)
    log.debug(output)    
    param.append("--output")
    param.append(output)
    param.append ("--keep-sequence")
    param.append("--remove-stopwords")
    
    #if(tokens == "True"):
            #param.append("--token-regex")
            #token_regex = "'\p{L}[\p{L}\p{P}]*\p{L}'"
            #param.append(token_regex)
    
    if(stoplist != None):
            param.append("--stoplist-file")
            param.append(stoplist)
<<<<<<< HEAD
=======
            
    log.debug(print(param))
>>>>>>> d387744b
         
    try:
       log.info("Accessing Mallet ...")
       p = Popen(param, stdout=PIPE, stderr=PIPE, shell=shell)
       out = p.communicate()
       log.info(out)
       log.debug("Mallet file available.")
	   
    except KeyboardInterrupt:
       log.info("Ending mallet process ...")
       p.terminate()
       log.debug("Mallet terminated.")
       
    return output
     
       
def create_mallet_output(path_to_malletModel, outfolder, path_to_mallet="mallet",  num_topics = "10", 
                         #num_iterations = "10", num_top_words = "10"
                         ):
    """Create mallet model

    Args:
        path_to_malletModel(str): Path to mallet model
        outfolder (str): Folder for Mallet output
        path_to_mallet(str): Path to mallet; default = mallet
        num_topics(str): Number of Topics that should be created
        num_interations(str): Number of Iterations
        num_top_words(str): Number of keywords for each topic
        
    Note: Use create_mallet_model() to generate path_to_malletModel
        
    ToDo: **kwargs() for individual params
    """
    outfolder = doc_topics = os.path.join(os.path.abspath('.'), outfolder)
    
    param = []
    param.append(path_to_mallet)
    param.append("train-topics")
    param.append("--input")
    param.append(path_to_malletModel)
    param.append("--num-topics")
    param.append(num_topics)
    #param.append("--num-iterations")
    #param.append(num_iterations)
    #param.append("--num-top-words")
    #param.append(num_top_words)
    
    sys = system()
    if sys == 'Windows':
        doc_topics = outfolder + "\\" + "doc_topics.txt"
        topic_keys = outfolder + "\\" + "topic_keys.txt"
        state = outfolder + "\\" + "state.gz"
        word_topics_counts = outfolder + "\\" + "word_topic_counts.txt"
        word_topics_weights = outfolder + "\\" + "word_topic_weights.txt"
        log.debug(outfolder)
        shell = True
    else:
        doc_topics = outfolder + "/" + "doc_topics.txt"
        topic_keys = outfolder + "/" + "topic_keys.txt"
        state = outfolder + "/" + "state.gz"
#        word_topic_counts = outfolder + "/" + "word_topic_counts.txt"
#        word_topics_weights = outfolder + "/" + "word_topic_weights.txt"
        log.debug(outfolder)
        shell = False
        
    param.append("--output-doc-topics")
    param.append(doc_topics)
    param.append("--output-state")
    param.append(state)
    param.append("--output-topic-keys")
    param.append(topic_keys)
#    param.append("--word-topic-counts-file")
#    param.append(word_topic_counts)
#    param.append("--topic-word-weights-file")
#    param.append(word_topics_weights)
    #print(param)

    try:
       log.info("Accessing Mallet ...")
       p = Popen(param, stdout=PIPE, stderr=PIPE, shell=shell)
       out = p.communicate()
       log.debug("Mallet file available.")


    except KeyboardInterrupt:
       log.info("Ending mallet process ...")
       p.terminate()
       log.debug("Mallet terminated.")

    #return outfolder
       

def grouper(n, iterable, fillvalue=None):
    """Collect data into fixed-length chunks or blocks

    Args:
        
    Note: 
        
    ToDo: Args, From: DARIAH-Tutorial -> https://de.dariah.eu/tatom/topic_model_mallet.html#topic-model-mallet
    """

    args = [iter(iterable)] * n
    return itertools.zip_longest(*args, fillvalue=fillvalue)
    

def show_docTopicMatrix(output_folder, docTopicsFile = "doc_topics.txt"):
    """Show document-topic-mapping

    Args:
        outfolder (str): Folder for Mallet output, default = 'tutorial_supplementals/mallet_output'
        docTopicsFile (str): Name of Mallets' doc_topic file, default doc_topics.txt
        
    Note: Based on DARIAH-Tutorial -> https://de.dariah.eu/tatom/topic_model_mallet.html#topic-model-mallet
        
    ToDo: Prettify docnames
    """
    
    doc_topics = os.path.join(output_folder, docTopicsFile)
    assert doc_topics
    
    topic_keys = os.path.join(output_folder, "topic_keys.txt")
    assert topic_keys
    
    doctopic_triples = []
    mallet_docnames = []
    topics = []
    
    df = pd.read_csv(topic_keys, sep='\t', header=None)
    labels=[]
    for index, item in df.iterrows():
        label= ' '.join(item[2].split()[:3])
        labels.append(label)
        
    easy_file_format = False

    with open(doc_topics) as f:
        for line in f:
            li=line.lstrip()
            if li.startswith("#"):
                lines = f.readlines()
                for line in lines:
                    docnum, docname, *values = line.rstrip().split('\t')
                    mallet_docnames.append(docname)
                    for topic, share in grouper(2, values):
                        triple = (docname, int(topic), float(share))
                        topics.append(int(topic))
                        doctopic_triples.append(triple)
            else:
                easy_file_format = True
                break


    if(easy_file_format == True):
        newindex=[]
        docTopicMatrix = pd.read_csv(doc_topics, sep='\t', names=labels[0:])
        #print(list(docTopicMatrix.index))
        for eins, zwei in docTopicMatrix.index:
            newindex.append(os.path.basename(zwei))
        docTopicMatrix.index = newindex
        
    else:
        # sort the triples
        # triple is (docname, topicnum, share) so sort(key=operator.itemgetter(0,1))
        # sorts on (docname, topicnum) which is what we want
        doctopic_triples = sorted(doctopic_triples, key=operator.itemgetter(0,1))

        # sort the document names rather than relying on MALLET's ordering
        mallet_docnames = sorted(mallet_docnames)

        # collect into a document-term matrix
        num_docs = len(mallet_docnames) 

        num_topics = max(topics) + 1

        # the following works because we know that the triples are in sequential order
        data = np.zeros((num_docs, num_topics))

        for triple in doctopic_triples:
            docname, topic, share = triple
            row_num = mallet_docnames.index(docname)
            data[row_num, topic] = share
        
        topicLabels = []
    
        #creates list of topic lables consisting of the 3 most weighed topics
        df = pd.read_csv('tutorial_supplementals/mallet_output/topic_keys.txt', sep='\t', header=None)
        labels=[]
        for index, item in df.iterrows():

            topicLabel= ' '.join(item[2].split()[:3])
            topicLabels.append(topicLabel)
        
        shortened_docnames=[]
        for item in mallet_docnames:
            shortened_docnames.append(os.path.basename(item))

        '''
        for topic in range(max(topics)+1):
        topicLabels.append("Topic_" + str(topic))
        '''                   
        docTopicMatrix = pd.DataFrame(data=data[0:,0:],
                  index=shortened_docnames[0:],
                  columns=topicLabels[0:])
        
    return docTopicMatrix.T

def show_topics_keys(output_folder, topicsKeyFile = "topic_keys.txt"):
    """Show topic-key-mapping

    Args:
        outfolder (str): Folder for Mallet output,
        topicsKeyFile (str): Name of Mallets' topic_key file, default "topic_keys"
        
    Note: FBased on DARIAH-Tutorial -> https://de.dariah.eu/tatom/topic_model_mallet.html#topic-model-mallet
        
    ToDo: Prettify index
    """
    
    path_to_topic_keys = os.path.join(output_folder, topicsKeyFile)
    assert path_to_topic_keys

    with open(path_to_topic_keys) as input:
        topic_keys_lines = input.readlines()

    topic_keys = []
    topicLabels = []


    for line in topic_keys_lines:
        _, _, words = line.split('\t')  # tab-separated
        words = words.rstrip().split(' ')  # remove the trailing '\n'
        topic_keys.append(words) 
        
    topicKeysMatrix = pd.DataFrame(topic_keys)

    return topicKeysMatrix

<|MERGE_RESOLUTION|>--- conflicted
+++ resolved
@@ -76,12 +76,9 @@
     if(stoplist != None):
             param.append("--stoplist-file")
             param.append(stoplist)
-<<<<<<< HEAD
-=======
             
     log.debug(print(param))
->>>>>>> d387744b
-         
+       
     try:
        log.info("Accessing Mallet ...")
        p = Popen(param, stdout=PIPE, stderr=PIPE, shell=shell)
