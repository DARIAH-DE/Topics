--- conflicted
+++ resolved
@@ -32,8 +32,11 @@
 logging.basicConfig(level = logging.WARNING,
                     format = '%(levelname)s %(name)s: %(message)s')
 
-def create_mallet_model(outfolder, path_to_corpus = os.path.join(os.path.abspath('.'), 'corpus_txt'), path_to_mallet="mallet", outfile = "malletModel.mallet",
-                        remove_stopwords=True, stoplist = None):
+def create_mallet_model(outfolder = "tutorial_supplementals/mallet_output",
+                        path_to_corpus = os.path.join(os.path.abspath('.'), 'corpus_txt'),
+                        path_to_mallet = "mallet",
+                        outfile = "malletModel.mallet",
+                        remove_stopwords="False", stoplist = None):
     """Create a mallet binary file
 
     Args:
@@ -41,20 +44,20 @@
         path_to_mallet (str): If Mallet is not properly installed use absolute path to mallet folder, e.g. '/home/workspace/mallet/bin/mallet'.
         outfolder (str): Folder for Mallet output
         outfile (str): Name of the mallet file that will be generated, default = 'malletModel.mallet'
-               
+
     ToDo:
     """
 
     if not os.path.exists(outfolder):
         log.info("Creating output folder ...")
         os.makedirs(outfolder)
-        
+
     param = []
     param.append(path_to_mallet)
     param.append("import-dir")
     param.append("--input")
     param.append(path_to_corpus)
-    
+
     sys = system()
     if sys == 'Windows':
         output = os.path.join(outfolder, outfile)
@@ -64,13 +67,14 @@
         output = os.path.join(outfolder, outfile)
         log.debug(output)
         shell=False
-        
+
     param.append("--output")
     param.append(output)
     param.append ("--keep-sequence")
-    
-    if remove_stopwords:
+
+    if(remove_stopwords=="TRUE"):
             param.append("--remove-stopwords")
+            param.append(remove_stopwords)
             #param.append("--token-regex")
             #token_regex = "'\p{L}[\p{L}\p{P}]*\p{L}'"
             #param.append(token_regex)
@@ -79,23 +83,23 @@
             param.append(stoplist)
     print(param)
 
-         
+
     try:
-       print("Accessing Mallet ...")
+       log.info("Accessing Mallet ...")
        p = Popen(param, stdout=PIPE, stderr=PIPE, shell=shell)
        out = p.communicate()
        log.debug("Mallet file available.")
-	   
+
     except KeyboardInterrupt:
        log.info("Ending mallet process ...")
        p.terminate()
        log.debug("Mallet terminated.")
-       
+
     return output
-     
-       
-def create_mallet_output(path_to_malletModel, outfolder, path_to_mallet="mallet",  num_topics = "10", 
-                         num_top_words = "10", #num_iterations = 10
+
+
+def create_mallet_output(path_to_malletModel, outfolder, path_to_mallet="mallet",  num_topics = "10",
+                         #num_iterations = "10", num_top_words = "10"
                          ):
     """Create mallet model
 
@@ -106,13 +110,13 @@
         num_topics(str): Number of Topics that should be created
         num_interations(str): Number of Iterations
         num_top_words(str): Number of keywords for each topic
-        
+
     Note: Use create_mallet_model() to generate path_to_malletModel
-        
+
     ToDo: **kwargs() for individual params
     """
     outfolder = doc_topics = os.path.join(os.path.abspath('.'), outfolder)
-    
+
     param = []
     param.append(path_to_mallet)
     param.append("train-topics")
@@ -122,9 +126,9 @@
     param.append(num_topics)
     #param.append("--num-iterations")
     #param.append(num_iterations)
-    param.append("--num-top-words")
-    param.append(num_top_words)
-    
+    #param.append("--num-top-words")
+    #param.append(num_top_words)
+
     sys = system()
     if sys == 'Windows':
         doc_topics = outfolder + "\\" + "doc_topics.txt"
@@ -142,7 +146,7 @@
         word_topics_weights = outfolder + "/" + "word_topic_weights.txt"
         log.debug(outfolder)
         shell = False
-        
+
     param.append("--output-doc-topics")
     param.append(doc_topics)
     param.append("--output-state")
@@ -284,28 +288,23 @@
                   index=shortened_docnames[0:],
                   columns=topicLabels[0:])
 
-<<<<<<< HEAD
-        #docTopicMatrix = docTopicMatrix.transpose()
+        docTopicMatrix = docTopicMatrix.transpose()
 
     return docTopicMatrix
 
 def show_topics_keys(output_folder, topicsKeyFile = "topic_keys.txt"):
-=======
-    return docTopicMatrix.T
->>>>>>> f5d6c906
-
-def show_topics_keys(output_folder, topic_num=10, num_top_words=10, topicsKeyFile = "topic_keys.txt"):
+
     """Show topic-key-mapping
 
     Args:
         outfolder (str): Folder for Mallet output,
         topicsKeyFile (str): Name of Mallets' topic_key file, default "topic_keys"
-        
+
     Note: FBased on DARIAH-Tutorial -> https://de.dariah.eu/tatom/topic_model_mallet.html#topic-model-mallet
-        
+
     ToDo: Prettify index
     """
-    
+
     path_to_topic_keys = os.path.join(output_folder, topicsKeyFile)
     assert path_to_topic_keys
 
@@ -320,8 +319,8 @@
     for line in topic_keys_lines:
         _, _, words = line.split('\t')  # tab-separated
         words = words.rstrip().split(' ')  # remove the trailing '\n'
-        topic_keys.append(words) 
-        
-    topicKeysMatrix = pd.DataFrame(topic_keys, index=["Topic " + str(x+1) for x in range(topic_num)], columns=["Key " + str(x+1) for x in range(num_top_words)])
+        topic_keys.append(words)
+
+    topicKeysMatrix = pd.DataFrame(topic_keys)
 
     return topicKeysMatrix