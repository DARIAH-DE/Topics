--- conflicted
+++ resolved
@@ -32,8 +32,11 @@
 logging.basicConfig(level = logging.WARNING,
                     format = '%(levelname)s %(name)s: %(message)s')
 
-def create_mallet_model(outfolder, path_to_corpus = os.path.join(os.path.abspath('.'), 'corpus_txt'), path_to_mallet="mallet", outfile = "malletModel.mallet",
-                        stoplist = None):
+def create_mallet_model(outfolder = "tutorial_supplementals/mallet_output",
+                        path_to_corpus = os.path.join(os.path.abspath('.'), 'corpus_txt'),
+                        path_to_mallet = "mallet",
+                        outfile = "malletModel.mallet",
+                        remove_stopwords="False", stoplist = None):
     """Create a mallet binary file
 
     Args:
@@ -41,20 +44,20 @@
         path_to_mallet (str): If Mallet is not properly installed use absolute path to mallet folder, e.g. '/home/workspace/mallet/bin/mallet'.
         outfolder (str): Folder for Mallet output
         outfile (str): Name of the mallet file that will be generated, default = 'malletModel.mallet'
-               
+
     ToDo:
     """
 
     if not os.path.exists(outfolder):
         log.info("Creating output folder ...")
         os.makedirs(outfolder)
-        
+
     param = []
     param.append(path_to_mallet)
     param.append("import-dir")
     param.append("--input")
     param.append(path_to_corpus)
-    
+
     sys = system()
     if sys == 'Windows':
         output = os.path.join(outfolder, outfile)
@@ -64,36 +67,38 @@
         output = os.path.join(outfolder, outfile)
         log.debug(output)
         shell=False
-        
+
     param.append("--output")
     param.append(output)
     param.append ("--keep-sequence")
-    param.append("--remove-stopwords")
-    
-    #if(tokens == "True"):
+
+    if(remove_stopwords=="TRUE"):
+            param.append("--remove-stopwords")
+            param.append(remove_stopwords)
             #param.append("--token-regex")
             #token_regex = "'\p{L}[\p{L}\p{P}]*\p{L}'"
             #param.append(token_regex)
-    
     if(stoplist != None):
             param.append("--stoplist-file")
             param.append(stoplist)
-         
+    print(param)
+
+
     try:
        log.info("Accessing Mallet ...")
        p = Popen(param, stdout=PIPE, stderr=PIPE, shell=shell)
        out = p.communicate()
        log.debug("Mallet file available.")
-	   
+
     except KeyboardInterrupt:
        log.info("Ending mallet process ...")
        p.terminate()
        log.debug("Mallet terminated.")
-       
+
     return output
-     
-       
-def create_mallet_output(path_to_malletModel, outfolder, path_to_mallet="mallet",  num_topics = "10", 
+
+
+def create_mallet_output(path_to_malletModel, outfolder, path_to_mallet="mallet",  num_topics = "10",
                          #num_iterations = "10", num_top_words = "10"
                          ):
     """Create mallet model
@@ -105,13 +110,13 @@
         num_topics(str): Number of Topics that should be created
         num_interations(str): Number of Iterations
         num_top_words(str): Number of keywords for each topic
-        
+
     Note: Use create_mallet_model() to generate path_to_malletModel
-        
+
     ToDo: **kwargs() for individual params
     """
     outfolder = doc_topics = os.path.join(os.path.abspath('.'), outfolder)
-    
+
     param = []
     param.append(path_to_mallet)
     param.append("train-topics")
@@ -123,14 +128,14 @@
     #param.append(num_iterations)
     #param.append("--num-top-words")
     #param.append(num_top_words)
-    
+
     sys = system()
     if sys == 'Windows':
         doc_topics = outfolder + "\\" + "doc_topics.txt"
         topic_keys = outfolder + "\\" + "topic_keys.txt"
         state = outfolder + "\\" + "state.gz"
         word_topics_counts = outfolder + "\\" + "word_topic_counts.txt"
-        word_topics_weights = outfolder + "\\" + "word_topic_weights.txt"
+        word_topics_weights = outfolder + "/" + "word_topic_weights.txt"
         log.debug(outfolder)
         shell = True
     else:
@@ -141,7 +146,7 @@
         word_topics_weights = outfolder + "/" + "word_topic_weights.txt"
         log.debug(outfolder)
         shell = False
-        
+
     param.append("--output-doc-topics")
     param.append(doc_topics)
     param.append("--output-state")
@@ -165,22 +170,22 @@
        p.terminate()
        log.debug("Mallet terminated.")
 
-    #return outfolder
-       
+    return outfolder
+
 
 def grouper(n, iterable, fillvalue=None):
     """Collect data into fixed-length chunks or blocks
 
     Args:
-        
-    Note: 
-        
+
+    Note:
+
     ToDo: Args, From: DARIAH-Tutorial -> https://de.dariah.eu/tatom/topic_model_mallet.html#topic-model-mallet
     """
 
     args = [iter(iterable)] * n
     return itertools.zip_longest(*args, fillvalue=fillvalue)
-    
+
 
 def show_docTopicMatrix(output_folder, docTopicsFile = "doc_topics.txt"):
     """Show document-topic-mapping
@@ -188,28 +193,28 @@
     Args:
         outfolder (str): Folder for Mallet output, default = 'tutorial_supplementals/mallet_output'
         docTopicsFile (str): Name of Mallets' doc_topic file, default doc_topics.txt
-        
+
     Note: Based on DARIAH-Tutorial -> https://de.dariah.eu/tatom/topic_model_mallet.html#topic-model-mallet
-        
+
     ToDo: Prettify docnames
     """
-    
+
     doc_topics = os.path.join(output_folder, docTopicsFile)
     assert doc_topics
-    
+
     topic_keys = os.path.join(output_folder, "topic_keys.txt")
     assert topic_keys
-    
+
     doctopic_triples = []
     mallet_docnames = []
     topics = []
-    
+
     df = pd.read_csv(topic_keys, sep='\t', header=None)
     labels=[]
     for index, item in df.iterrows():
         label= ' '.join(item[2].split()[:3])
         labels.append(label)
-        
+
     easy_file_format = False
 
     with open(doc_topics) as f:
@@ -220,10 +225,10 @@
                 for line in lines:
                     docnum, docname, *values = line.rstrip().split('\t')
                     mallet_docnames.append(docname)
-                    for topic, share in grouper(2, values):
-                        triple = (docname, int(topic), float(share))
-                        topics.append(int(topic))
-                        doctopic_triples.append(triple)
+                for topic, share in grouper(2, values):
+                    triple = (docname, int(topic), float(share))
+                    topics.append(int(topic))
+                    doctopic_triples.append(triple)
             else:
                 easy_file_format = True
                 break
@@ -236,7 +241,7 @@
         for eins, zwei in docTopicMatrix.index:
             newindex.append(os.path.basename(zwei))
         docTopicMatrix.index = newindex
-        
+
     else:
         # sort the triples
         # triple is (docname, topicnum, share) so sort(key=operator.itemgetter(0,1))
@@ -247,7 +252,7 @@
         mallet_docnames = sorted(mallet_docnames)
 
         # collect into a document-term matrix
-        num_docs = len(mallet_docnames) 
+        num_docs = len(mallet_docnames)
 
         num_topics = max(topics) + 1
 
@@ -258,9 +263,9 @@
             docname, topic, share = triple
             row_num = mallet_docnames.index(docname)
             data[row_num, topic] = share
-        
+
         topicLabels = []
-    
+
         #creates list of topic lables consisting of the 3 most weighed topics
         df = pd.read_csv('tutorial_supplementals/mallet_output/topic_keys.txt', sep='\t', header=None)
         labels=[]
@@ -268,40 +273,37 @@
 
             topicLabel= ' '.join(item[2].split()[:3])
             topicLabels.append(topicLabel)
-        
+
         shortened_docnames=[]
         for item in mallet_docnames:
             shortened_docnames.append(os.path.basename(item))
 
+
+
         '''
         for topic in range(max(topics)+1):
         topicLabels.append("Topic_" + str(topic))
-        '''                   
+        '''
         docTopicMatrix = pd.DataFrame(data=data[0:,0:],
                   index=shortened_docnames[0:],
                   columns=topicLabels[0:])
-<<<<<<< HEAD
 
         docTopicMatrix = docTopicMatrix.transpose()
 
     return docTopicMatrix
-=======
-        
-    return docTopicMatrix.T
->>>>>>> 65842d5f
-
-def show_topics_keys(output_folder, topicsKeyFile = "topic_keys.txt"):
+    def show_topics_keys(output_folder, topicsKeyFile = "topic_keys.txt"):
+
     """Show topic-key-mapping
 
     Args:
         outfolder (str): Folder for Mallet output,
         topicsKeyFile (str): Name of Mallets' topic_key file, default "topic_keys"
-        
+
     Note: FBased on DARIAH-Tutorial -> https://de.dariah.eu/tatom/topic_model_mallet.html#topic-model-mallet
-        
+
     ToDo: Prettify index
     """
-    
+
     path_to_topic_keys = os.path.join(output_folder, topicsKeyFile)
     assert path_to_topic_keys
 
@@ -316,9 +318,8 @@
     for line in topic_keys_lines:
         _, _, words = line.split('\t')  # tab-separated
         words = words.rstrip().split(' ')  # remove the trailing '\n'
-        topic_keys.append(words) 
-        
+        topic_keys.append(words)
+
     topicKeysMatrix = pd.DataFrame(topic_keys)
 
-    return topicKeysMatrix
-
+    return topicKeysMatrix